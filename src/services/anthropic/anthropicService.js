--- conflicted
+++ resolved
@@ -30,14 +30,10 @@
    * @param {string} userQuery - User's natural language query
    * @param {Object} schema - Database schema
    * @param {string} dbType - Database type ('sqlite', 'postgres', or 'mysql')
-<<<<<<< HEAD
    * @param {Object} options - Additional options
    * @param {boolean} options.optimizeSchema - Whether to optimize schema for large databases (default: true)
    * @param {number} options.maxTables - Maximum tables to include in optimized schema (default: 20)
-   * @returns {Promise<string>} - Generated SQL query
-=======
    * @returns {Promise<Object>} - Object containing SQL query and visualization recommendations
->>>>>>> 76d35bfc
    * @throws {ValidationError} - If the user query is invalid
    * @throws {ApiError} - If there is an error generating the SQL query
    */
@@ -51,7 +47,6 @@
 
       logger.info('Generating SQL query and visualization recommendations from natural language');
       logger.debug('User query:', userQuery);
-<<<<<<< HEAD
       
       // Extract relevant schema if optimization is enabled
       const optimizeSchema = options.optimizeSchema !== false;
@@ -72,10 +67,6 @@
       }
       
       // Build the system prompt with the optimized schema
-=======
-
-      // Build the system prompt
->>>>>>> 76d35bfc
       const systemPrompt = this.promptBuilder.buildSqlGenerationPrompt({
         schema: optimizedSchema,
         dbType
